--- conflicted
+++ resolved
@@ -106,36 +106,6 @@
 
     return trimmed_portion
 
-<<<<<<< HEAD
-=======
-def create_mashup_from_parts(vocals: Audio, drums: Audio, bass: Audio, other: Audio, left_pan: float = 0.15):
-    # Baseline volume
-    baseline_volume = 0.1
-
-    # Make vocals 1.1x louder than others
-    vocals = vocals.mix_to_stereo(left_mix = left_pan)
-
-    # Assuming the other 3 parts are well mixed
-    bass = bass.mix_to_stereo(left_mix = -left_pan)
-    drums = drums.mix_to_stereo(left_mix = left_pan * 2)
-    other = other.mix_to_stereo(left_mix = -left_pan * 2)
-
-    backing_track_tensor = torch.stack([drums._data, bass._data, other._data], dim = 0).sum(dim = 0)
-    backing_track_current_volume = backing_track_tensor.square().mean().sqrt().item()
-    backing_track = backing_track_tensor * baseline_volume / backing_track_current_volume
-
-    highpass = HighpassFilter(300) #TODO change to smth determined with the spectrogram of song instead of 300
-
-    filtered_vocals = highpass.apply(vocals)
-
-    filtered_vocals_current_volume = filtered_vocals._data.square().mean().sqrt().item()
-    filtered_vocals_data = filtered_vocals._data * baseline_volume * 1.1 / filtered_vocals_current_volume
-
-    mashup = torch.stack([backing_track, filtered_vocals_data], dim = 0).sum(dim = 0)
-    mashup = Audio(mashup, vocals.sample_rate)
-    return mashup
-
->>>>>>> 3787d4fd
 def calculate_average_volume(audio: Audio, window_size: int, hop: int = 512) -> NDArray[np.float32]:
     vol = get_volume(audio, hop)
     pad_length = window_size - vol.shape[0] % window_size
