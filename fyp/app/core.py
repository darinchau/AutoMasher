# Packs the entire application into a single function which can be called by the main script and packaged into a WSGI application.
# Exports the main function mashup_song which is used to mashup the given audio with the dataset.
import os
import numpy as np
from dataclasses import dataclass, asdict
from typing import Callable
from ..audio import Audio, DemucsCollection
from ..audio.analysis import ChordAnalysisResult, BeatAnalysisResult, analyse_beat_transformer, analyse_chord_transformer, analyse_beat_transformer
from ..audio.dataset import SongDataset, DatasetEntry, SongGenre
from ..audio.search import create_mashup, MashabilityResult, calculate_mashability, MashupMode
from ..audio.cache import CacheHandler, MemoryCache
from ..audio.separation import DemucsAudioSeparator
from ..util import YouTubeURL, get_url
from numpy.typing import NDArray
import librosa
import base64
import copy

class InvalidMashup(Exception):
    pass

@dataclass(frozen=True)
class MashupConfig:
    """
    The configuration for the mashup.

    Attributes:
        starting_point: The starting point of the mashup. Must be provided as a float which indicates the starting time in seconds.

        dataset_path: The path to the dataset to mashup with.

        min_transpose: The minimum number of semitones to transpose up the audio.

        max_transpose: The maximum number of semitones to transpose up the audio.

        min_music_percentage: The minimum percentage of music in the audio. Default is 0.8.

        max_delta_bpm: The maximum bpm deviation allowed for the queried song. Default is 1.25.

        min_delta_bpm: The minimum bpm deviation allowed for the queried song. Default is 0.8.

        nbars: The number of bars the resulting mashup will contain. Default is 8.

        max_distance: The maximum song distance allowed for the queried song. Around 3-5 will give good results. Default is infinity.

        filter_first: Whether to include only the best result of each song from the search. This does not affect the runtime of the search since the filtering is done after the search. Default is True.

        search_radius: The radius (in seconds) to search for the starting point before the first downbeat and the last downbeat. Default is 3.

        keep_first_k_results: The number of results to keep. Set to -1 to keep all results. Default is 10.

        filter_uneven_bars: Whether to filter out songs with uneven bars. Default is True.

        filter_uneven_bars_min_threshold: The minimum threshold for the mean difference between downbeats. Default is 0.9.

        filter_uneven_bars_max_threshold: The maximum threshold for the mean difference between downbeats. Default is 1.1.

        filter_short_song_bar_threshold: The minimum number of bars for a song to be considered long enough. Default is 12.

        filter_uncached: Whether to filter out songs that are not cached. Default is False.
        """
    starting_point: float
    min_transpose: int = -3
    max_transpose: int = 3
    min_music_percentage: float = 0
    max_delta_bpm: float = 1.25
    min_delta_bpm: float = 0.8
    nbars: int = 8
    max_distance: float = float("inf")
    filter_first: bool = True
    search_radius: float = 3
    keep_first_k_results: int = 10

    filter_uneven_bars: bool = True
    filter_uneven_bars_min_threshold: float = 0.9
    filter_uneven_bars_max_threshold: float = 1.1
    filter_short_song_bar_threshold: int = 12
    filter_uncached: bool = False

    mashup_mode: MashupMode = MashupMode.NATURAL
    natural_drum_activity_threshold: float = 1
    natural_drum_proportion_threshold: float = 0.8
    natural_vocal_activity_threshold: float = 1
    natural_vocal_proportion_threshold: float = 0.8
    natural_window_size: int = 10
    left_pan: float = 0.15
    save_original: bool = False # If true, save the original audio in "./.cache"

    # The path of stuff should not be exposed to the user
    _dataset_path: str = "resources/dataset/audio-infos-v3.0.fast.db"
    _beat_model_path: str = "resources/ckpts/beat_transformer.pt"
    _chord_model_path: str = "resources/ckpts/btc_model_large_voca.pt"

    _verbose: bool = False
    _skip_mashup: bool = False
    _max_show_results: int = 5 # Maximum number of results to show in the demo message box

@dataclass(frozen=True)
class MashupID:
    song_a: YouTubeURL
    song_a_start_time: float
    song_b: YouTubeURL
    song_b_start_bar: int
    transpose: int

    def to_string(self) -> str:
        song_a_start_time_str = str(int(self.song_a_start_time * 1000)).rjust(6, "0")
        song_b_start_bar_str = str(self.song_b_start_bar).rjust(3, "0")
        transpose_str = str(self.transpose + 6).rjust(2, "0")
        id = f"{self.song_a.video_id}{song_a_start_time_str}{self.song_b.video_id}{song_b_start_bar_str}{transpose_str}"
        assert len(id) == 33
        return id

    @classmethod
    def from_string(cls, st: str):
        assert len(st) == 33
        song_a = YouTubeURL(get_url(st[:11]))
        song_a_start_time = int(st[11:17]) / 1000
        song_b = YouTubeURL(get_url(st[17:28]))
        song_b_start_bar = int(st[28:31])
        transpose = int(st[31:33]) - 6
        return cls(song_a, song_a_start_time, song_b, song_b_start_bar, transpose)

def is_regular(downbeats: NDArray[np.float32], range_threshold: float = 0.2, std_threshold: float = 0.1) -> bool:
    """Return true if the downbeats are evenly spaced."""
    downbeat_diffs = downbeats[1:] - downbeats[:-1]
    downbeat_diff = np.mean(downbeat_diffs).item()
    downbeat_diff_std = np.std(downbeat_diffs).item()
    downbeat_diff_range = (np.max(downbeat_diffs) - np.min(downbeat_diffs)) / downbeat_diff
    return (downbeat_diff_range < range_threshold).item() and downbeat_diff_std < std_threshold

def extrapolate_downbeat(downbeats: NDArray[np.float32], t: float, nbars: int):
    """Extrapolate the downbeats to the starting point t. Returns the new downbeats and the new duration.

    Starting point is guaranteed >= 0"""
    downbeat_diffs = downbeats[1:] - downbeats[:-1]
    downbeat_diff = np.mean(downbeat_diffs).item()
    # TODO write better code when I am awake and well
    start = downbeats[0]
    while start > t:
        start -= downbeat_diff
    while start < 0:
        start += downbeat_diff
    if abs(start - t) > abs(start + downbeat_diff - t):
        start += downbeat_diff
    new_downbeats = np.arange(nbars) * downbeat_diff + start
    return new_downbeats.astype(np.float32), downbeat_diff * nbars

def validate_config(config: MashupConfig):
    if config.starting_point < 0:
        raise InvalidMashup("Starting point must be >= 0.")

    if config.min_transpose > config.max_transpose:
        raise InvalidMashup("Minimum transpose must be <= maximum transpose.")

    if config.min_music_percentage < 0 or config.min_music_percentage > 1:
        raise InvalidMashup("Minimum music percentage must be between 0 and 1.")

    if config.max_delta_bpm < 0:
        raise InvalidMashup("Maximum delta bpm must be >= 0.")

    if config.min_delta_bpm < 0:
        raise InvalidMashup("Minimum delta bpm must be >= 0.")

    if config.max_delta_bpm < config.min_delta_bpm:
        raise InvalidMashup("Maximum delta bpm must be >= minimum delta bpm.")

    if config.nbars <= 0:
        raise InvalidMashup("Number of bars must be > 0.")

    if config.max_distance < 0:
        raise InvalidMashup("Maximum score must be >= 0.")

    if config.search_radius < 0:
        raise InvalidMashup("Search radius must be >= 0.")

    if config.keep_first_k_results < -1:
        raise InvalidMashup("Keep first k results must be >= -1.")

    if config.filter_uneven_bars_min_threshold < 0:
        raise InvalidMashup("Filter uneven bars min threshold must be >= 0.")

    if config.filter_uneven_bars_max_threshold < 0:
        raise InvalidMashup("Filter uneven bars max threshold must be >= 0.")

    if config.filter_uneven_bars_min_threshold > config.filter_uneven_bars_max_threshold:
        raise InvalidMashup("Filter uneven bars min threshold must be <= max threshold.")

    if config.filter_short_song_bar_threshold <= 0:
        raise InvalidMashup("Filter short song bar threshold must be > 0.")

    if config.natural_drum_activity_threshold < 0:
        raise InvalidMashup("Natural drum activity threshold must be >= 0.")

    if config.natural_drum_proportion_threshold < 0:
        raise InvalidMashup("Natural drum proportion threshold must be >= 0.")

    if config.natural_vocal_activity_threshold < 0:
        raise InvalidMashup("Natural vocal activity threshold must be >= 0.")

    if config.natural_vocal_proportion_threshold < 0:
        raise InvalidMashup("Natural vocal proportion threshold must be >= 0.")

    if config.natural_window_size <= 0:
        raise InvalidMashup("Natural window size must be > 0.")

def load_dataset(config: MashupConfig) -> SongDataset:
    """Load the dataset and apply the filters speciied by config."""
    try:
        dataset = SongDataset.load(config._dataset_path)
    except Exception as e:
        if ".fast.db" in config._dataset_path:
            new_path = config._dataset_path.replace(".fast.db", ".db")
            dataset = SongDataset.load(new_path)
        else:
            raise ValueError("Failed to load dataset") from e
    filters: list[Callable[[DatasetEntry], bool]] = []

    if config.filter_short_song_bar_threshold > 0:
        filters.append(lambda x: len(x.downbeats) >= config.filter_short_song_bar_threshold)

    if config.filter_uneven_bars:
        def filter_func(x: DatasetEntry):
            db = np.array(x.downbeats)
            db_diff = np.diff(db)
            mean_diff = db_diff / np.mean(db_diff)
            return np.all((config.filter_uneven_bars_min_threshold < mean_diff) & (mean_diff < config.filter_uneven_bars_max_threshold)).item()
        filters.append(filter_func)

    if config.filter_uncached:
        filters.append(lambda x: x.cached)

    dataset = dataset.filter(lambda x: all(f(x) for f in filters))
    return dataset

def determine_slice_results(audio: Audio, bt: BeatAnalysisResult, config: MashupConfig) -> tuple[BeatAnalysisResult, float, float]:
    """
    Determine the slice point for the audio. Returns the sliced chord and beat analysis results.

    returns (Beat Analysis Result of Sliced Result, slice start in seconds, slice end in seconds)
    """
    # If the config starting point is within the range of beats, use the closest downbeat to the starting point
    if bt.downbeats[0] - config.search_radius <= config.starting_point <= bt.downbeats[-1] + config.search_radius:
        index = np.argmin(np.abs(np.array(bt.downbeats) - config.starting_point))
        if index >= bt.nbars - config.nbars:
            index = bt.nbars - config.nbars - 1
        start = bt.downbeats[index]
        end = bt.downbeats[index + config.nbars]
        return bt.slice_seconds(start, end), start, end

    # If the config starting point is not within the range of beats, try to extrapolate using a few heuristics
    if bt.downbeats[0] > config.starting_point:
        new_downbeats = new_duration = None
        if is_regular(bt.downbeats[:config.nbars]):
            new_downbeats, new_duration = extrapolate_downbeat(bt.downbeats[:config.nbars], config.starting_point, config.nbars)

        elif bt.nbars > config.nbars and is_regular(bt.downbeats[1:config.nbars + 1]):
            new_downbeats, new_duration = extrapolate_downbeat(bt.downbeats[1:config.nbars + 1], config.starting_point, config.nbars)

        if new_downbeats is not None and new_duration is not None and new_downbeats[0] + new_duration < bt.duration:
            bt = BeatAnalysisResult(
                duration=new_duration,
                beats = np.empty_like(new_downbeats),
                downbeats = new_downbeats,
            )
            print(new_downbeats, new_duration)
            return bt, new_downbeats[0], new_downbeats[0] + new_duration

        # Unable to extrapolate the result. Fall through and handle later
        pass

    # There are very few cases where theres still a sufficient amount of audio to slice after the last downbeat
    # If the starting point is after the last downbeat, just pretend it is not a valid starting point
    # In these cases, we were not able to find a valid starting point
    # Our current last resort is to pretend the starting point is the first downbeat
    # This is not ideal but it is the best we can do for now
    # TODO in the future if there are ways to detect music phrase boundaries reliably, we can use that to determine the starting point
    raise InvalidMashup("Unable to find a valid starting point.")

# Search stage
def perform_search(config: MashupConfig, chord_result: ChordAnalysisResult, submitted_beat_result: BeatAnalysisResult, slice_start: float, slice_end: float, dataset: SongDataset):
    """Perform the search now that everything is properly sliced. Returns the scores."""
    submitted_chord_result = chord_result.slice_seconds(slice_start, slice_end)

    # Perform the search
    scores = calculate_mashability(
        submitted_chord_result=submitted_chord_result,
        submitted_beat_result=submitted_beat_result,
        dataset=dataset,
        max_transpose=(config.min_transpose, config.max_transpose),
        min_music_percentage=config.min_music_percentage,
        max_delta_bpm=config.max_delta_bpm,
        min_delta_bpm=config.min_delta_bpm,
        max_distance=config.max_distance,
        keep_first_k=config.keep_first_k_results,
        filter_top_scores=config.filter_first,
        should_curve_score=True,
        verbose=False,
    )
    return scores

def create_mash(cache_handler_factory: Callable[[YouTubeURL], CacheHandler], dataset: SongDataset,
                submitted_audio_a: Audio,
                submitted_parts_a: DemucsCollection,
                submitted_beats_a: BeatAnalysisResult,
                best_result_url: YouTubeURL,
                best_result_start_bar: int,
                best_result_transpose: int,
                nbars: int = 8,
                natural_drum_activity_threshold: float = 1,
                natural_drum_proportion_threshold: float = 0.8,
                natural_vocal_activity_threshold: float = 1,
                natural_vocal_proportion_threshold: float = 0.8,
                natural_window_size: int = 10,
                mashup_mode: MashupMode = MashupMode.NATURAL,
                left_pan: float = 0.15,
                save_original: bool = False,
                mashup_id: MashupID | None = None,
                verbose: bool = False):
    """Creates the mashup from the given parameters. Returns the mashup and the original audio for track B."""
    write = print if verbose else lambda x: None

    write(f"Loading audio for song B from {best_result_url}...")
    b_cache_handler = cache_handler_factory(best_result_url)
    b_audio = b_cache_handler.get_audio()
    write(f"Got audio with duration {b_audio.duration} seconds.")

    write("Analyzing beats for song B...")
    b_beat = BeatAnalysisResult.from_data_entry(dataset[best_result_url])
    slice_start_b, slice_end_b = b_beat.downbeats[best_result_start_bar], b_beat.downbeats[best_result_start_bar + nbars]
    submitted_audio_b = b_audio.slice_seconds(slice_start_b, slice_end_b)

    write("Analyzing parts for song B...")
    submitted_parts_b = b_cache_handler.get_parts_result().slice_seconds(slice_start_b, slice_end_b)

    write("Creating mashup...")
    mashup, mode_used = create_mashup(
        submitted_audio_a=submitted_audio_a,
        submitted_audio_b=submitted_audio_b,
        submitted_bt_a=submitted_beats_a,
        submitted_parts_a=submitted_parts_a,
        submitted_bt_b=b_beat.slice_seconds(slice_start_b, slice_end_b),
        submitted_parts_b=submitted_parts_b,
        transpose=best_result_transpose,
        mode=mashup_mode,
        volume_hop=512,
        natural_drum_activity_threshold=natural_drum_activity_threshold,
        natural_drum_proportion_threshold=natural_drum_proportion_threshold,
        natural_vocal_activity_threshold=natural_vocal_activity_threshold,
        natural_vocal_proportion_threshold=natural_vocal_proportion_threshold,
        natural_window_size=natural_window_size,
        left_pan=left_pan,
        verbose=verbose,
    )
    write(f"Got mashup with mode {mode_used}.")

    if save_original:
        mashup_id_str = mashup_id.to_string() if mashup_id is not None else "mashup"
        submitted_audio_a.save(f".cache/{mashup_id_str}_a.mp3")
        submitted_audio_b.save(f".cache/{mashup_id_str}_b.mp3")
        mashup.save(f".cache/{mashup_id_str}_mashup.mp3")
    return mashup

def save_mashup(mashup_id: MashupID, config: MashupConfig, a_audio: Audio, b_audio: Audio, mashup: Audio, dataset: SongDataset, slice_start_a: float, slice_end_a: float):
    a_audio.slice_seconds(slice_start_a, slice_end_a).save(f".cache/{mashup_id.to_string()}_a.mp3")
    b_beat = BeatAnalysisResult.from_data_entry(dataset[mashup_id.song_b])
    slice_start_b, slice_end_b = b_beat.downbeats[mashup_id.song_b_start_bar], b_beat.downbeats[mashup_id.song_b_start_bar + config.nbars]
    b_audio.slice_seconds(slice_start_b, slice_end_b).save(f".cache/{mashup_id.to_string()}_b.mp3")
    mashup.save(f".cache/{mashup_id.to_string()}_mashup.mp3")
    print(mashup.nchannels)

def mashup_from_id(mashup_id: MashupID | str,
                   config: MashupConfig | None = None,
                   cache_handler_factory: Callable[[YouTubeURL], CacheHandler] | None = None) -> Audio:
    if isinstance(mashup_id, str):
        mashup_id = MashupID.from_string(mashup_id)

    if config is not None:
        # Copy all aspects of the config, except for the starting point
        # where we set it to song a's starting point
        # Use a little hack just don't tell anybody else is ok :)
        config = copy.deepcopy(config)
        object.__setattr__(config, "starting_point", mashup_id.song_a_start_time)
    else:
        config = MashupConfig(starting_point=mashup_id.song_a_start_time)

    write = lambda x: print(x, flush=True) if config._verbose else lambda x: None
    write(f"Creating mashup for ID: {mashup_id.to_string()}")

    dataset = load_dataset(config)
    write(f"Loaded dataset with {len(dataset)} songs.")

    cache_handler_factory = cache_handler_factory or (lambda x: MemoryCache(x))
    a_cache_handler = cache_handler_factory(mashup_id.song_a)

    write(f"Loading audio for song A from {mashup_id.song_a}...")
    a_audio = a_cache_handler.get_audio()
    write(f"Got audio with duration {a_audio.duration} seconds.")

    write("Analyzing beats for song A...")
    beat_result = a_cache_handler.get_beat_analysis_result(model_path = config._beat_model_path)
    if beat_result.nbars < config.nbars:
        raise InvalidMashup("The audio is too short to mashup with the dataset.")
    write(f"Got beat analysis result with {beat_result.nbars} bars.")

    write("Determining slice results...")
<<<<<<< HEAD
    submitted_beats_a, slice_start_a, slice_end_a = determine_slice_results(a_audio, beat_result, config)
    write(f"Got slice results with start {slice_start_a} and end {slice_end_a}.")

    submitted_audio_a = a_audio.slice_seconds(slice_start_a, slice_end_a)
=======
    a_beat, slice_start_a, slice_end_a = determine_slice_results(a_audio, beat_result, config)
    assert slice_start_a >= 0, "Starting point must be >= 0"
    write(f"Got slice results with start {slice_start_a} and end {slice_end_a}.")

    # Create the mashup
    mashup = create_mash(cache_handler_factory=cache_handler_factory,
                         dataset=dataset,
                         a_parts=a_cache_handler.get_parts_result(),
                         a_beat=a_beat,
                         slice_start_a=slice_start_a,
                         slice_end_a=slice_end_a,
                         best_result_url=mashup_id.song_b,
                         best_result_start_bar=mashup_id.song_b_start_bar,
                         best_result_transpose=mashup_id.transpose,
                         nbars=config.nbars,
                         natural_drum_activity_threshold=config.natural_drum_activity_threshold,
                         natural_drum_proportion_threshold=config.natural_drum_proportion_threshold,
                         natural_vocal_activity_threshold=config.natural_vocal_activity_threshold,
                         natural_vocal_proportion_threshold=config.natural_vocal_proportion_threshold,
                         natural_window_size=config.natural_window_size,
                         mashup_mode=config.mashup_mode,
                         verbose=config._verbose)

    if config.save_original:
        save_mashup(mashup_id, config, a_audio, cache_handler_factory(mashup_id.song_b).get_audio(), mashup, dataset, slice_start_a, slice_end_a)
>>>>>>> 3787d4fd

    # Create the mashup
    mashup = create_mash(
        cache_handler_factory, dataset,
        submitted_audio_a=submitted_audio_a,
        submitted_parts_a=a_cache_handler.get_parts_result().slice_seconds(slice_start_a, slice_end_a),
        submitted_beats_a=submitted_beats_a,
        best_result_url=mashup_id.song_b,
        best_result_start_bar=mashup_id.song_b_start_bar,
        best_result_transpose=mashup_id.transpose,
        nbars=config.nbars,
        natural_drum_activity_threshold=config.natural_drum_activity_threshold,
        natural_drum_proportion_threshold=config.natural_drum_proportion_threshold,
        natural_vocal_activity_threshold=config.natural_vocal_activity_threshold,
        natural_vocal_proportion_threshold=config.natural_vocal_proportion_threshold,
        natural_window_size=config.natural_window_size,
        mashup_mode=config.mashup_mode,
        left_pan=config.left_pan,
        save_original=config.save_original,
        mashup_id=mashup_id,
        verbose=config._verbose
    )
    return mashup

def mashup_song(link: YouTubeURL,
                config: MashupConfig,
                cache_handler_factory: Callable[[YouTubeURL], CacheHandler] | None = None,
                dataset: SongDataset | None = None):
    """
    Mashup the given audio with the dataset.
    """
    validate_config(config)
    write = lambda x: print(x, flush=True) if config._verbose else lambda x: None
    write(f"Creating mashup for {link}")

    dataset = load_dataset(config)

    if link in dataset._data:
        dataset._data.pop(link)

    if cache_handler_factory is None:
        cache_handler_factory = lambda x: MemoryCache(x)

    write(f"Loaded dataset with {len(dataset)} songs.")

    a_cache_handler = cache_handler_factory(link)

    write(f"Loading audio for song A from {link}...")
    a_audio = a_cache_handler.get_audio()
    write(f"Got audio with duration {a_audio.duration} seconds.")

    write("Analyzing beats for song A...")
    beat_result = a_cache_handler.get_beat_analysis_result(model_path = config._beat_model_path)
    if beat_result.nbars < config.nbars:
        raise InvalidMashup("The audio is too short to mashup with the dataset.")
    write(f"Got beat analysis result with {beat_result.nbars} bars.")

    write("Analyzing chords for song A...")
    a_chord = a_cache_handler.get_chord_analysis_result(model_path = config._chord_model_path)
    write(f"Got chord analysis result.")

    write("Determining slice results...")
    a_beat, slice_start_a, slice_end_a = determine_slice_results(a_audio, beat_result, config)
    assert slice_start_a >= 0, "Starting point must be >= 0"
    write(f"Got slice results with start {slice_start_a} and end {slice_end_a}.")

    # Create the mashup
    write("Performing search...")
    write(str(config))
    scores = perform_search(config, a_chord, a_beat, slice_start_a, slice_end_a, dataset)
    if len(scores) == 0:
        raise InvalidMashup("No suitable songs found in the dataset.")
    write(f"Got {len(scores)} results.")

    if config._skip_mashup:
        return a_audio.slice_seconds(slice_start_a, slice_end_a), scores, "Skipped mashup."

    best_result_idx = 0
    best_result = scores[best_result_idx][1]
    system_messages: list[str] = ["Here are some other mashups you can consider:"]

    # Create some system messages
    for i, (score, result) in enumerate(scores):
        mashup_id = MashupID(
            song_a=link,
            song_a_start_time=slice_start_a,
            song_b=result.url,
            song_b_start_bar=result.start_bar,
            transpose=result.transpose,
        )
        write(f"Result {i + 1}: {result.url} with score {score}. ID: {mashup_id.to_string()}")
        if i == best_result_idx and i < config._max_show_results:
            system_messages = [f"Created mashup with {best_result.title} ({best_result.url}) with score {scores[0][0]} (ID: {mashup_id.to_string()})"] + system_messages
        elif i < config._max_show_results:
            system_messages.append(f"> {result.title} {result.url} with score {score}. ID: {mashup_id.to_string()}")

<<<<<<< HEAD
    # Create mashup
    mashup_id = MashupID(
        song_a=link,
        song_a_start_time=config.starting_point,
        song_b=best_result.url,
        song_b_start_bar=best_result.start_bar,
        transpose=best_result.transpose,
    )

    mashup = create_mash(
        cache_handler_factory, dataset,
        submitted_audio_a=a_audio.slice_seconds(slice_start_a, slice_end_a),
        submitted_parts_a=a_cache_handler.get_parts_result().slice_seconds(slice_start_a, slice_end_a),
        submitted_beats_a=a_beat,
        best_result_url= best_result.url,
        best_result_start_bar=best_result.start_bar,
        best_result_transpose=best_result.transpose,
        nbars=config.nbars,
        natural_drum_activity_threshold=config.natural_drum_activity_threshold,
        natural_drum_proportion_threshold=config.natural_drum_proportion_threshold,
        natural_vocal_activity_threshold=config.natural_vocal_activity_threshold,
        natural_vocal_proportion_threshold=config.natural_vocal_proportion_threshold,
        natural_window_size=config.natural_window_size,
        mashup_mode=config.mashup_mode,
        left_pan=config.left_pan,
        save_original=config.save_original,
        mashup_id=mashup_id,
        verbose=config._verbose
    )
=======
    mashup = create_mash(cache_handler_factory, dataset, a_cache_handler.get_parts_result(), a_beat, slice_start_a, slice_end_a,
                         best_result.url, best_result.start_bar, best_result.transpose,
                         config.nbars,
                         config.natural_drum_activity_threshold,
                         config.natural_drum_proportion_threshold,
                         config.natural_vocal_activity_threshold,
                         config.natural_vocal_proportion_threshold,
                         config.natural_window_size,
                         config.mashup_mode,
                         verbose = config._verbose)

    if config.save_original:
        mashup_id = MashupID(
            song_a=link,
            song_a_start_time=slice_start_a,
            song_b=best_result.url,
            song_b_start_bar=best_result.start_bar,
            transpose=best_result.transpose,
        )
        save_mashup(mashup_id, config, a_audio, cache_handler_factory(best_result.url).get_audio(), mashup, dataset, slice_start_a, slice_end_a)
>>>>>>> 3787d4fd

    system_messages = ["Mashup completed!"] + system_messages
    return mashup, scores, "\n".join(system_messages)<|MERGE_RESOLUTION|>--- conflicted
+++ resolved
@@ -404,38 +404,11 @@
     write(f"Got beat analysis result with {beat_result.nbars} bars.")
 
     write("Determining slice results...")
-<<<<<<< HEAD
     submitted_beats_a, slice_start_a, slice_end_a = determine_slice_results(a_audio, beat_result, config)
-    write(f"Got slice results with start {slice_start_a} and end {slice_end_a}.")
-
-    submitted_audio_a = a_audio.slice_seconds(slice_start_a, slice_end_a)
-=======
-    a_beat, slice_start_a, slice_end_a = determine_slice_results(a_audio, beat_result, config)
     assert slice_start_a >= 0, "Starting point must be >= 0"
     write(f"Got slice results with start {slice_start_a} and end {slice_end_a}.")
 
-    # Create the mashup
-    mashup = create_mash(cache_handler_factory=cache_handler_factory,
-                         dataset=dataset,
-                         a_parts=a_cache_handler.get_parts_result(),
-                         a_beat=a_beat,
-                         slice_start_a=slice_start_a,
-                         slice_end_a=slice_end_a,
-                         best_result_url=mashup_id.song_b,
-                         best_result_start_bar=mashup_id.song_b_start_bar,
-                         best_result_transpose=mashup_id.transpose,
-                         nbars=config.nbars,
-                         natural_drum_activity_threshold=config.natural_drum_activity_threshold,
-                         natural_drum_proportion_threshold=config.natural_drum_proportion_threshold,
-                         natural_vocal_activity_threshold=config.natural_vocal_activity_threshold,
-                         natural_vocal_proportion_threshold=config.natural_vocal_proportion_threshold,
-                         natural_window_size=config.natural_window_size,
-                         mashup_mode=config.mashup_mode,
-                         verbose=config._verbose)
-
-    if config.save_original:
-        save_mashup(mashup_id, config, a_audio, cache_handler_factory(mashup_id.song_b).get_audio(), mashup, dataset, slice_start_a, slice_end_a)
->>>>>>> 3787d4fd
+    submitted_audio_a = a_audio.slice_seconds(slice_start_a, slice_end_a)
 
     # Create the mashup
     mashup = create_mash(
@@ -532,7 +505,6 @@
         elif i < config._max_show_results:
             system_messages.append(f"> {result.title} {result.url} with score {score}. ID: {mashup_id.to_string()}")
 
-<<<<<<< HEAD
     # Create mashup
     mashup_id = MashupID(
         song_a=link,
@@ -562,28 +534,6 @@
         mashup_id=mashup_id,
         verbose=config._verbose
     )
-=======
-    mashup = create_mash(cache_handler_factory, dataset, a_cache_handler.get_parts_result(), a_beat, slice_start_a, slice_end_a,
-                         best_result.url, best_result.start_bar, best_result.transpose,
-                         config.nbars,
-                         config.natural_drum_activity_threshold,
-                         config.natural_drum_proportion_threshold,
-                         config.natural_vocal_activity_threshold,
-                         config.natural_vocal_proportion_threshold,
-                         config.natural_window_size,
-                         config.mashup_mode,
-                         verbose = config._verbose)
-
-    if config.save_original:
-        mashup_id = MashupID(
-            song_a=link,
-            song_a_start_time=slice_start_a,
-            song_b=best_result.url,
-            song_b_start_bar=best_result.start_bar,
-            transpose=best_result.transpose,
-        )
-        save_mashup(mashup_id, config, a_audio, cache_handler_factory(best_result.url).get_audio(), mashup, dataset, slice_start_a, slice_end_a)
->>>>>>> 3787d4fd
 
     system_messages = ["Mashup completed!"] + system_messages
     return mashup, scores, "\n".join(system_messages)